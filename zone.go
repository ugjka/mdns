package zeroconf

import (
	"log"
	"net"
	"strings"

	dns "github.com/miekg/godns"
)

type Entry struct {
	Expires int64 // the timestamp when this record will expire in nanoseconds
	Publish bool  // whether this entry should be broadcast in response to an mDNS question
	RR      dns.RR
	Source  *net.UDPAddr
}

func (e *Entry) fqdn() string {
	return e.RR.Header().Name
}

func (e *Entry) Domain() string {
	return "local." // TODO
}

func (e *Entry) Name() string {
	return strings.Split(e.fqdn(), ".")[0]
}

func (e *Entry) Type() string {
	return e.fqdn()[len(e.Name()+"."):len(e.fqdn())-len(e.Domain())]
}

type Query struct {
	Question dns.Question
	Result   chan *Entry
}

type entries []*Entry

func (e entries) contains(entry *Entry) bool {
	for _, ee := range e {
		if equals(ee.RR, entry.RR) {
			return true
		}
	}
	return false
}

type Zone struct {
	Domain        string
	entries       map[string]entries
	Add           chan *Entry   // add entries to zone
	Query         chan *Query   // query exsting entries in zone
	Subscribe     chan *Query   // subscribe to new entries added to zone
	Broadcast     chan *dns.Msg // send messages to listeners
	subscriptions []*Query
}

func NewLocalZone() *Zone {
	add, query, broadcast := make(chan *Entry, 16), make(chan *Query, 16), make(chan *dns.Msg, 16)
	z := &Zone{
		Domain:    "local.",
		entries:   make(map[string]entries),
		Add:       add,
		Query:     query,
		Broadcast: broadcast,
		Subscribe: make(chan *Query, 16),
	}
	go z.mainloop()
	if err := listen(IPv4MCASTADDR, add, query, broadcast); err != nil {
		log.Fatal("Failed to listen: ", err)
	}
<<<<<<< HEAD
//        if err := listen(IPv6MCASTADDR, add, query, broadcast); err != nil {
//               log.Fatal("Failed to listen: ", err)
//        }
=======
>>>>>>> ce886df4
	return z
}

func (z *Zone) mainloop() {
	for {
		select {
		case entry := <-z.Add:
			z.add(entry)
		case q := <-z.Query:
			z.query(q)
		case q := <-z.Subscribe:
			z.subscriptions = append(z.subscriptions, q)
		}
	}
}

func (z *Zone) add(entry *Entry) {
	if !z.entries[entry.fqdn()].contains(entry) {
		z.entries[entry.fqdn()] = append(z.entries[entry.fqdn()], entry)
		z.publish(entry)
	}
}

func (z *Zone) publish(entry *Entry) {
	for _, c := range z.subscriptions {
		// TODO(dfc) use non blocking send
		c.Result <- entry
	}
}

func (z *Zone) query(query *Query) {
	for _, entry := range z.entries[query.Question.Name] {
		if query.Question.Qtype == entry.RR.Header().Rrtype {
			query.Result <- entry
		}
	}
	close(query.Result)
}

func equals(this, that dns.RR) bool {
	if _,ok := this.(*dns.RR_ANY) ; ok {
		return true // *RR_ANY matches anything
	}
	if _, ok := that.(*dns.RR_ANY) ; ok {
		return true // *RR_ANY matches all
	}
	return false
}<|MERGE_RESOLUTION|>--- conflicted
+++ resolved
@@ -71,12 +71,9 @@
 	if err := listen(IPv4MCASTADDR, add, query, broadcast); err != nil {
 		log.Fatal("Failed to listen: ", err)
 	}
-<<<<<<< HEAD
 //        if err := listen(IPv6MCASTADDR, add, query, broadcast); err != nil {
 //               log.Fatal("Failed to listen: ", err)
 //        }
-=======
->>>>>>> ce886df4
 	return z
 }
 
